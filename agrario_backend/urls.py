--- conflicted
+++ resolved
@@ -1,17 +1,13 @@
-<<<<<<< HEAD
-from django.contrib import admin
-from django.urls import path
-=======
 from rest_framework.routers import DefaultRouter
 from accounts.views import MarketUserViewSet, ConfirmEmailView, LoginView
 from django.urls import path, include
 
 router = DefaultRouter()
 router.register(r'users', MarketUserViewSet, basename='market-user')
->>>>>>> 00cd2fda
 
 urlpatterns = [
     path('api/accounts/', include(router.urls)),
-    path('api/accounts/confirm-email/<uidb64>/<token>/', ConfirmEmailView.as_view(), name='confirm-email'),
+    path('api/accounts/confirm-email/<uidb64>/<token>/',
+         ConfirmEmailView.as_view(), name='confirm-email'),
     path('api/accounts/login/', LoginView.as_view(), name='login'),
 ]