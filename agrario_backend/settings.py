--- conflicted
+++ resolved
@@ -78,12 +78,8 @@
     # custom apps
     'accounts',
     'offers',
-<<<<<<< HEAD
     # 'messaging',
     'subscriptions',
-=======
-    'messaging',
->>>>>>> 79801f95
 ]
 
 MIDDLEWARE = [
