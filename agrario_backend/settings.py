"""Django settings for the Agrario project.
This file contains configuration for the project, including
installed apps, middleware, database connections, and third-party integrations.
"""

import base64
import json
import logging
import os
from pathlib import Path

import dj_database_url
from dotenv import load_dotenv
from google.oauth2 import service_account
import logging

# Load environment variables
load_dotenv()
# django_heroku.settings(locals())

# Build paths inside the project like this: BASE_DIR / 'subdir'.
BASE_DIR = Path(__file__).resolve().parent.parent


# Quick-start development settings - unsuitable for production
# See https://docs.djangoproject.com/en/5.1/howto/deployment/checklist/

# SECURITY WARNING: keep the secret key used in production secret!
SECRET_KEY = os.getenv('SECRET_KEY')

# SECURITY WARNING: don't run with debug turned on in production!
DEBUG = os.getenv("DEBUG", "False").lower() == "true"

FRONTEND_URL = os.getenv('FRONTEND_URL')
BACKEND_URL = os.getenv('BACKEND_URL')
STRIPE_SECRET_KEY = os.getenv('STRIPE_SECRET_KEY')

ALLOWED_HOSTS = ['127.0.0.1',
                'agrario-backend-cc0a3b9c6ae6.herokuapp.com',
                'localhost']


CSRF_TRUSTED_ORIGINS = [FRONTEND_URL, BACKEND_URL]
CORS_ALLOWED_ORIGINS = [FRONTEND_URL, BACKEND_URL]
CORS_ALLOW_CREDENTIALS = True

CORS_ALLOW_HEADERS = [
    'accept',
    'accept-encoding',
    'authorization',
    'content-type',
    'dnt',
    'origin',
    'user-agent',
    'x-csrftoken',
    'x-requested-with',
]

CORS_ALLOW_METHODS = (
    "DELETE",
    "GET",
    "OPTIONS",
    "PATCH",
    "POST",
    "PUT",
)

# Swagger settings
SWAGGER_SETTINGS = {
    "SECURITY_DEFINITIONS": {
        "Token": {
            "type": "apiKey",
            "name": "Authorization",
            "in": "header",
        },
    },
    "USE_SESSION_AUTH": False,
    "DEFAULT_AUTO_SCHEMA_CLASS": "drf_yasg.inspectors.SwaggerAutoSchema",
}

# Application definition
INSTALLED_APPS = [
    'django.contrib.admin',
    'django.contrib.auth',
    'django.contrib.contenttypes',
    'django.contrib.sessions',
    'django.contrib.messages',
    'django.contrib.staticfiles',

    # G-CLOUD
    'storages',

    # DRF
    'rest_framework',
    'corsheaders',
    'rest_framework.authtoken',
    'drf_yasg',
    'django_filters',

    # custom apps
    'accounts',
    'offers',
    'payments',
    'subscriptions',
    'reports',
    'messaging',
<<<<<<< HEAD
    'invites', 
=======
    'invites',
>>>>>>> 54ad7cfc
]

MIDDLEWARE = [
    "corsheaders.middleware.CorsMiddleware",
    "django.middleware.security.SecurityMiddleware",
    "django.contrib.sessions.middleware.SessionMiddleware",
    "django.middleware.common.CommonMiddleware",
    "django.middleware.csrf.CsrfViewMiddleware",
    "django.contrib.auth.middleware.AuthenticationMiddleware",
    "django.contrib.messages.middleware.MessageMiddleware",
    "django.middleware.clickjacking.XFrameOptionsMiddleware",
]

REST_FRAMEWORK = {
    'DEFAULT_AUTHENTICATION_CLASSES': [
        'accounts.firebase_auth.FirebaseAuthentication',
        'rest_framework.authentication.TokenAuthentication',
    ],
    'DEFAULT_PERMISSION_CLASSES': [
        'rest_framework.permissions.IsAuthenticated',
    ],
    'EXCEPTION_HANDLER': 'rest_framework.views.exception_handler',
}

# URLs and templates
ROOT_URLCONF = "agrario_backend.urls"

TEMPLATES = [
    {
        "BACKEND": "django.template.backends.django.DjangoTemplates",
        "DIRS": [],
        "APP_DIRS": True,
        "OPTIONS": {
            "context_processors": [
                "django.template.context_processors.debug",
                "django.template.context_processors.request",
                "django.contrib.auth.context_processors.auth",
                "django.contrib.messages.context_processors.messages",
            ],
        },
    },
]

WSGI_APPLICATION = "agrario_backend.wsgi.application"

# Database
# https://docs.djangoproject.com/en/5.1/ref/settings/#databases

<<<<<<< HEAD



# Database
if DEBUG:
    # POSTGRESQL
    DATABASES = {
=======
DATABASES = {
>>>>>>> 54ad7cfc
        'default': {
            'ENGINE': 'django.contrib.gis.db.backends.postgis',
            'NAME': os.getenv("DATABASE_NAME"),
            'USER': os.getenv("DATABASE_USER"),
            'PASSWORD': os.getenv("DATABASE_PASSWORD"),
            'HOST': os.getenv("DATABASE_HOST"),
            'PORT': os.getenv("DATABASE_PORT"),
        }
    }

# Database
# if not DEBUG:
#     # POSTGRESQL
#     DATABASES = {
#         'default': {
#             'ENGINE': 'django.contrib.gis.db.backends.postgis',
#             'NAME': os.getenv("DATABASE_NAME"),
#             'USER': os.getenv("DATABASE_USER"),
#             'PASSWORD': os.getenv("DATABASE_PASSWORD"),
#             'HOST': os.getenv("DATABASE_HOST"),
#             'PORT': os.getenv("DATABASE_PORT"),
#         }
#     }
# else:
#     DATABASES = {
#         'default': dj_database_url.config(engine='django.contrib.gis.db.backends.postgis')
#     }
AUTH_USER_MODEL = 'accounts.MarketUser'
# Load Firebase credentials
firebase_credentials_path = os.getenv("FIREBASE_CREDENTIALS_JSON_PATH")
firebase_credentials_base64 = os.getenv("FIREBASE_CREDENTIALS_BASE64")

FIREBASE_API_KEY = os.getenv("FIREBASE_API_KEY", "your_firebase_api_key_here")

if firebase_credentials_path and os.path.exists(firebase_credentials_path):
    with open(firebase_credentials_path, "r") as f:
        firebase_config = json.load(f)
elif firebase_credentials_base64:
    firebase_config = json.loads(base64.b64decode(firebase_credentials_base64).decode("utf-8"))
else:
    firebase_config = None  # Default to None to handle missing credentials

if firebase_config is None:
    raise Exception("Firebase credentials are not provided.")

# Make firebase_config available to other parts of the app
FIREBASE_CONFIG = firebase_config


# GOOGLE CLOUD
google_credentials_path = os.getenv("GOOGLE_CREDENTIALS_JSON_PATH")
google_credentials_base64 = os.getenv("GOOGLE_CREDENTIALS_BASE64")

try:
    if google_credentials_path and os.path.exists(google_credentials_path):
        # Use the credentials file if it exists
        with open(google_credentials_path, "r") as f:
            google_credentials_info = json.load(f)
    elif google_credentials_base64:
        # Decode the Base64 string into JSON
        google_credentials_info = json.loads(
            base64.b64decode(google_credentials_base64).decode("utf-8")
        )
    else:
        raise Exception("Google Cloud credentials not provided.")

    GS_CREDENTIALS = service_account.Credentials.from_service_account_info(
        google_credentials_info
    )

except Exception as e:
    logging.error(f"Error loading Google Cloud credentials: {e}")
    raise

G_CLOUD_PROJECT_ID = os.getenv("G_CLOUD_PROJECT_ID")
G_CLOUD_BUCKET_NAME_MEDIA = os.getenv("G_CLOUD_BUCKET_NAME_MEDIA")
G_CLOUD_BUCKET_NAME_STATIC = os.getenv("G_CLOUD_BUCKET_NAME_STATIC")
STORAGES = {
    "default": {
        "BACKEND": "storages.backends.gcloud.GoogleCloudStorage",
        "OPTIONS": {
            "project_id": os.getenv("G_CLOUD_PROJECT_ID"),
            "bucket_name": os.getenv("G_CLOUD_BUCKET_NAME_MEDIA"),
            "credentials": GS_CREDENTIALS,
        },
    },
    "staticfiles": {
        "BACKEND": "storages.backends.gcloud.GoogleCloudStorage",
        "OPTIONS": {
            "project_id": os.getenv("G_CLOUD_PROJECT_ID"),
            "bucket_name": os.getenv("G_CLOUD_BUCKET_NAME_STATIC"),
            "credentials": GS_CREDENTIALS,
        },
    },
}

<<<<<<< HEAD
GDAL_LIBRARY_PATH = r"C:\Users\gacic\anaconda3\envs\agrario_env\Library\bin\gdal.dll"
GEOS_LIBRARY_PATH  = r"C:\Users\gacic\anaconda3\envs\agrario_env\Library\bin\geos_c.dll"
=======
GDAL_LIBRARY_PATH = r"C:\Users\merlin\anaconda3\envs\agrario_env\Library\bin\gdal.dll"
GEOS_LIBRARY_PATH  = r"C:\Users\merlin\anaconda3\envs\agrario_env\Library\bin\geos_c.dll"
>>>>>>> 54ad7cfc

# Static files configuration
STATIC_URL = "static/"
STATIC_ROOT = BASE_DIR / "staticfiles"

# Password validation
AUTH_PASSWORD_VALIDATORS = [
    {
        "NAME": "django.contrib.auth.password_validation.UserAttributeSimilarityValidator",
    },
    {
        "NAME": "django.contrib.auth.password_validation.MinimumLengthValidator",
    },
    {
        "NAME": "django.contrib.auth.password_validation.CommonPasswordValidator",
    },
    {
        "NAME": "django.contrib.auth.password_validation.NumericPasswordValidator",
    },
]

# Internationalization
LANGUAGE_CODE = "en-us"
TIME_ZONE = "UTC"
USE_I18N = True
USE_TZ = True

# Default primary key field type
# https://docs.djangoproject.com/en/5.1/ref/settings/#default-auto-field

DEFAULT_AUTO_FIELD = 'django.db.models.BigAutoField'


STATIC_URL = '/static/'
STATIC_ROOT = BASE_DIR / 'staticfiles'


EMAIL_BACKEND = 'django.core.mail.backends.smtp.EmailBackend'
EMAIL_HOST = 'smtp.gmail.com'
EMAIL_PORT = 587
EMAIL_USE_TLS = True
EMAIL_HOST_USER = os.getenv('EMAIL_HOST_USER')
EMAIL_HOST_PASSWORD = os.getenv('EMAIL_HOST_PASSWORD')<|MERGE_RESOLUTION|>--- conflicted
+++ resolved
@@ -104,11 +104,7 @@
     'subscriptions',
     'reports',
     'messaging',
-<<<<<<< HEAD
     'invites', 
-=======
-    'invites',
->>>>>>> 54ad7cfc
 ]
 
 MIDDLEWARE = [
@@ -157,7 +153,6 @@
 # Database
 # https://docs.djangoproject.com/en/5.1/ref/settings/#databases
 
-<<<<<<< HEAD
 
 
 
@@ -165,9 +160,6 @@
 if DEBUG:
     # POSTGRESQL
     DATABASES = {
-=======
-DATABASES = {
->>>>>>> 54ad7cfc
         'default': {
             'ENGINE': 'django.contrib.gis.db.backends.postgis',
             'NAME': os.getenv("DATABASE_NAME"),
@@ -264,13 +256,8 @@
     },
 }
 
-<<<<<<< HEAD
 GDAL_LIBRARY_PATH = r"C:\Users\gacic\anaconda3\envs\agrario_env\Library\bin\gdal.dll"
 GEOS_LIBRARY_PATH  = r"C:\Users\gacic\anaconda3\envs\agrario_env\Library\bin\geos_c.dll"
-=======
-GDAL_LIBRARY_PATH = r"C:\Users\merlin\anaconda3\envs\agrario_env\Library\bin\gdal.dll"
-GEOS_LIBRARY_PATH  = r"C:\Users\merlin\anaconda3\envs\agrario_env\Library\bin\geos_c.dll"
->>>>>>> 54ad7cfc
 
 # Static files configuration
 STATIC_URL = "static/"
