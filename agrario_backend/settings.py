"""Django settings for the Agrario project.
This file contains configuration for the project, including
installed apps, middleware, database connections, and third-party integrations.
"""

import base64
import json
import logging
import os
from pathlib import Path

import dj_database_url
from dotenv import load_dotenv
from google.oauth2 import service_account
import logging

# Load environment variables
load_dotenv()
# django_heroku.settings(locals())

# Build paths inside the project like this: BASE_DIR / 'subdir'.
BASE_DIR = Path(__file__).resolve().parent.parent


# Quick-start development settings - unsuitable for production
# See https://docs.djangoproject.com/en/5.1/howto/deployment/checklist/

# SECURITY WARNING: keep the secret key used in production secret!
SECRET_KEY = os.getenv('SECRET_KEY')

# SECURITY WARNING: don't run with debug turned on in production!
DEBUG = os.getenv("DEBUG", "False").lower() == "true"

FRONTEND_URL = os.getenv('FRONTEND_URL')
BACKEND_URL = os.getenv('BACKEND_URL')
STRIPE_SECRET_KEY = os.getenv('STRIPE_SECRET_KEY')

ALLOWED_HOSTS = ["127.0.0.1",
                 'agrario-backend-cc0a3b9c6ae6.herokuapp.com', 'localhost']


CSRF_TRUSTED_ORIGINS = [FRONTEND_URL, BACKEND_URL]
CORS_ALLOWED_ORIGINS = [FRONTEND_URL, BACKEND_URL]
CORS_ALLOW_CREDENTIALS = True

# Swagger settings
SWAGGER_SETTINGS = {
    "SECURITY_DEFINITIONS": {
        "Token": {
            "type": "apiKey",
            "name": "Authorization",
            "in": "header",
        },
    },
    "USE_SESSION_AUTH": False,
    "DEFAULT_AUTO_SCHEMA_CLASS": "drf_yasg.inspectors.SwaggerAutoSchema",
}

# Application definition
INSTALLED_APPS = [
    'django.contrib.admin',
    'django.contrib.auth',
    'django.contrib.contenttypes',
    'django.contrib.sessions',
    'django.contrib.messages',
    'django.contrib.staticfiles',

    # G-CLOUD
    'storages',

    # DRF
    'rest_framework',
    'corsheaders',
    'rest_framework.authtoken',
    'drf_yasg',
    'django_filters',

    # custom apps
    'accounts',
    'offers',
    'subscriptions',
    'payments',
<<<<<<< HEAD
=======
    'reports',
    'messaging',
>>>>>>> c338c014
]

MIDDLEWARE = [
    "django.middleware.security.SecurityMiddleware",
    "django.contrib.sessions.middleware.SessionMiddleware",
    "django.middleware.common.CommonMiddleware",
    "django.middleware.csrf.CsrfViewMiddleware",
    "django.contrib.auth.middleware.AuthenticationMiddleware",
    "django.contrib.messages.middleware.MessageMiddleware",
    "django.middleware.clickjacking.XFrameOptionsMiddleware",
    "corsheaders.middleware.CorsMiddleware",
]

REST_FRAMEWORK = {
    'DEFAULT_AUTHENTICATION_CLASSES': [
        'rest_framework.authentication.TokenAuthentication',
    ],
    'DEFAULT_PERMISSION_CLASSES': [
        'rest_framework.permissions.IsAuthenticated',
    ],
    'EXCEPTION_HANDLER': 'rest_framework.views.exception_handler',
}

# URLs and templates
ROOT_URLCONF = "agrario_backend.urls"

TEMPLATES = [
    {
        "BACKEND": "django.template.backends.django.DjangoTemplates",
        "DIRS": [],
        "APP_DIRS": True,
        "OPTIONS": {
            "context_processors": [
                "django.template.context_processors.debug",
                "django.template.context_processors.request",
                "django.contrib.auth.context_processors.auth",
                "django.contrib.messages.context_processors.messages",
            ],
        },
    },
]

WSGI_APPLICATION = "agrario_backend.wsgi.application"

# Database
# https://docs.djangoproject.com/en/5.1/ref/settings/#databases


# Database
if DEBUG:
    # POSTGRESQL
    DATABASES = {
        'default': {
            'ENGINE': 'django.contrib.gis.db.backends.postgis',
            'NAME': os.getenv("DATABASE_NAME"),
            'USER': os.getenv("DATABASE_USER"),
            'PASSWORD': os.getenv("DATABASE_PASSWORD"),
            'HOST': os.getenv("DATABASE_HOST"),
            'PORT': os.getenv("DATABASE_PORT"),
        }
    }
else:
    DATABASES = {
        'default': dj_database_url.config()
    }
AUTH_USER_MODEL = 'accounts.MarketUser'
# Load Firebase credentials
firebase_credentials_path = os.getenv("FIREBASE_CREDENTIALS_JSON_PATH")
firebase_credentials_base64 = os.getenv("FIREBASE_CREDENTIALS_BASE64")

FIREBASE_API_KEY = os.getenv("FIREBASE_API_KEY", "your_firebase_api_key_here")

if firebase_credentials_path and os.path.exists(firebase_credentials_path):
    with open(firebase_credentials_path, "r") as f:
        firebase_config = json.load(f)
elif firebase_credentials_base64:
    firebase_config = json.loads(base64.b64decode(firebase_credentials_base64).decode("utf-8"))
else:
    firebase_config = None  # Default to None to handle missing credentials

if firebase_config is None:
    raise Exception("Firebase credentials are not provided.")

# Make firebase_config available to other parts of the app
FIREBASE_CONFIG = firebase_config


# GOOGLE CLOUD
google_credentials_path = os.getenv("GOOGLE_CREDENTIALS_JSON_PATH")
google_credentials_base64 = os.getenv("GOOGLE_CREDENTIALS_BASE64")

try:
    if google_credentials_path and os.path.exists(google_credentials_path):
        # Use the credentials file if it exists
        with open(google_credentials_path, "r") as f:
            google_credentials_info = json.load(f)
    elif google_credentials_base64:
        # Decode the Base64 string into JSON
        google_credentials_info = json.loads(
            base64.b64decode(google_credentials_base64).decode("utf-8")
        )
    else:
        raise Exception("Google Cloud credentials not provided.")

    GS_CREDENTIALS = service_account.Credentials.from_service_account_info(
        google_credentials_info
    )

except Exception as e:
    logging.error(f"Error loading Google Cloud credentials: {e}")
    raise

STORAGES = {
    "default": {
        "BACKEND": "storages.backends.gcloud.GoogleCloudStorage",
        "OPTIONS": {
            "project_id": os.getenv("G_CLOUD_PROJECT_ID"),
            "bucket_name": os.getenv("G_CLOUD_BUCKET_NAME_MEDIA"),
            "credentials": GS_CREDENTIALS,
        },
    },
    "staticfiles": {
        "BACKEND": "storages.backends.gcloud.GoogleCloudStorage",
        "OPTIONS": {
            "project_id": os.getenv("G_CLOUD_PROJECT_ID"),
            "bucket_name": os.getenv("G_CLOUD_BUCKET_NAME_STATIC"),
            "credentials": GS_CREDENTIALS,
        },
    },
}

GDAL_LIBRARY_PATH = r"C:\Users\gacic\anaconda3\envs\agrario_env\Library\bin\gdal.dll"
GEOS_LIBRARY_PATH  = r"C:\Users\gacic\anaconda3\envs\agrario_env\Library\bin\geos_c.dll"

# Static files configuration
STATIC_URL = "static/"
STATIC_ROOT = BASE_DIR / "staticfiles"

# Password validation
AUTH_PASSWORD_VALIDATORS = [
    {
        "NAME": "django.contrib.auth.password_validation.UserAttributeSimilarityValidator",
    },
    {
        "NAME": "django.contrib.auth.password_validation.MinimumLengthValidator",
    },
    {
        "NAME": "django.contrib.auth.password_validation.CommonPasswordValidator",
    },
    {
        "NAME": "django.contrib.auth.password_validation.NumericPasswordValidator",
    },
]

# Internationalization
LANGUAGE_CODE = "en-us"
TIME_ZONE = "UTC"
USE_I18N = True
USE_TZ = True

# Default primary key field type
# https://docs.djangoproject.com/en/5.1/ref/settings/#default-auto-field

DEFAULT_AUTO_FIELD = 'django.db.models.BigAutoField'


STATIC_URL = '/static/'
STATIC_ROOT = BASE_DIR / 'staticfiles'


EMAIL_BACKEND = 'django.core.mail.backends.smtp.EmailBackend'
EMAIL_HOST = 'smtp.gmail.com'
EMAIL_PORT = 587
EMAIL_USE_TLS = True
EMAIL_HOST_USER = os.getenv('EMAIL_HOST_USER')
EMAIL_HOST_PASSWORD = os.getenv('EMAIL_HOST_PASSWORD')<|MERGE_RESOLUTION|>--- conflicted
+++ resolved
@@ -80,11 +80,8 @@
     'offers',
     'subscriptions',
     'payments',
-<<<<<<< HEAD
-=======
     'reports',
     'messaging',
->>>>>>> c338c014
 ]
 
 MIDDLEWARE = [
