--- conflicted
+++ resolved
@@ -80,11 +80,8 @@
     'offers',
     'subscriptions',
     'payments',
-<<<<<<< HEAD
-=======
     'reports',
     'messaging',
->>>>>>> be9dfbc5
 ]
 
 MIDDLEWARE = [
