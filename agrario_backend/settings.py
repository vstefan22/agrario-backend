--- conflicted
+++ resolved
@@ -34,14 +34,6 @@
 FRONTEND_URL = os.getenv('FRONTEND_URL')
 BACKEND_URL = os.getenv('BACKEND_URL')
 STRIPE_SECRET_KEY = os.getenv('STRIPE_SECRET_KEY')
-
-<<<<<<< HEAD
-ALLOWED_HOSTS = ['127.0.0.1',
-                 'agrario-backend-cc0a3b9c6ae6.herokuapp.com',
-                 'localhost']
-=======
-ANALYSE_PLUS_RATE = 2
->>>>>>> 617cf8ab
 
 ANALYSE_PLUS_RATE = 2
 
