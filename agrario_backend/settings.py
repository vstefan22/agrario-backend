'''DEFINE SETTINGS FOR DJANGO PROJECT'''

import os
import json
from pathlib import Path
from datetime import timedelta
import dj_database_url

import firebase_admin
from firebase_admin import credentials

from dotenv import load_dotenv
from google.oauth2 import service_account

load_dotenv()

# Build paths inside the project like this: BASE_DIR / 'subdir'.
BASE_DIR = Path(__file__).resolve().parent.parent


# Quick-start development settings - unsuitable for production
# See https://docs.djangoproject.com/en/5.1/howto/deployment/checklist/

# SECURITY WARNING: keep the secret key used in production secret!
SECRET_KEY = os.getenv('SECRET_KEY')

# SECURITY WARNING: don't run with debug turned on in production!
DEBUG = os.getenv('DEBUG', 'False')
FRONTEND_URL = os.getenv('FRONTEND_URL')
BACKEND_URL = os.getenv('BACKEND_URL')

ALLOWED_HOSTS = ["127.0.0.1"]


CSRF_TRUSTED_ORIGINS = [FRONTEND_URL, BACKEND_URL]
CORS_ALLOWED_ORIGINS = [
    FRONTEND_URL,
    BACKEND_URL,
]
CORS_ALLOW_CREDENTIALS = True
CORS_ALLOW_METHODS = (
    "DELETE",
    "GET",
    "OPTIONS",
    "PATCH",
    "POST",
    "PUT",
)


# Application definition

INSTALLED_APPS = [
    'django.contrib.admin',
    'django.contrib.auth',
    'django.contrib.contenttypes',
    'django.contrib.sessions',
    'django.contrib.messages',
    'django.contrib.staticfiles',
<<<<<<< HEAD

    # G-CLOUD
    'storages',

    # DRF
    'rest_framework',
    'corsheaders',

=======
    'rest_framework',  # DRF
    'rest_framework.authtoken',  # Token Authentication
    'accounts',  # Custom app for user management
>>>>>>> 00cd2fda
]

MIDDLEWARE = [
    'django.middleware.security.SecurityMiddleware',
    'django.contrib.sessions.middleware.SessionMiddleware',
    'django.middleware.common.CommonMiddleware',
    'django.middleware.csrf.CsrfViewMiddleware',
    'django.contrib.auth.middleware.AuthenticationMiddleware',
    'django.contrib.messages.middleware.MessageMiddleware',
    'django.middleware.clickjacking.XFrameOptionsMiddleware',

    # CORS
    "corsheaders.middleware.CorsMiddleware",
]

ROOT_URLCONF = 'agrario_backend.urls'

TEMPLATES = [
    {
        'BACKEND': 'django.template.backends.django.DjangoTemplates',
        'DIRS': [],
        'APP_DIRS': True,
        'OPTIONS': {
            'context_processors': [
                'django.template.context_processors.debug',
                'django.template.context_processors.request',
                'django.contrib.auth.context_processors.auth',
                'django.contrib.messages.context_processors.messages',
            ],
        },
    },
]

WSGI_APPLICATION = 'agrario_backend.wsgi.application'


# Database
# https://docs.djangoproject.com/en/5.1/ref/settings/#databases


# Database
if (DEBUG):
    # POSTGRESQL
    # DATABASES = {
    #     'default': {
    #         'ENGINE': 'django.db.backends.postgresql',
    #         'NAME': os.getenv("DATABASE_NAME"),
    #         'USER': os.getenv("DATABASE_USER"),
    #         'PASSWORD': os.getenv("DATABASE_PASSWORD"),
    #         'HOST': os.getenv("DATABASE_HOST"),
    #         'PORT': os.getenv("DATABASE_PORT"),
    #     }
    # }

    DATABASES = {
        'default': {
            'ENGINE': 'django.db.backends.sqlite3',
            'NAME': BASE_DIR / 'db.sqlite3',
        }
    }
else:
    DATABASES = {
        'default': dj_database_url.config()
    }
<<<<<<< HEAD
=======
}
AUTH_USER_MODEL = 'accounts.MarketUser'


REST_FRAMEWORK = {
    'DEFAULT_AUTHENTICATION_CLASSES': [
        'rest_framework.authentication.TokenAuthentication',
    ],
    'DEFAULT_PERMISSION_CLASSES': [
        'rest_framework.permissions.IsAuthenticated',
    ],
    'EXCEPTION_HANDLER': 'rest_framework.views.exception_handler',
}

EMAIL_BACKEND = 'django.core.mail.backends.smtp.EmailBackend'
EMAIL_HOST = 'smtp.gmail.com'
EMAIL_PORT = 587
EMAIL_USE_TLS = True
EMAIL_HOST_USER = 'cuko534@gmail.com'
EMAIL_HOST_PASSWORD = 'uuva bcyw rrrp ycfa'
>>>>>>> 00cd2fda


# FIREBASE AUTH
firebase_credentials_path = os.getenv("FIREBASE_CREDENTIALS_JSON_PATH")

if firebase_credentials_path and os.path.exists(firebase_credentials_path):
    print('WRONG!')
    with open(firebase_credentials_path, 'r') as f:
        credentials_info = json.load(f)
elif os.getenv("FIREBASE_CREDENTIALS_JSON"):
    print('CORRECT!')
    credentials_info = json.loads(os.getenv("FIREBASE_CREDENTIALS_JSON"))
else:
    raise Exception("Firebase credentials not provided.")

if not firebase_admin._apps:
    cred = credentials.Certificate(credentials_info)
    firebase_admin.initialize_app(cred)


STATIC_URL = '/static/'
google_credentials_path = os.getenv("GOOGLE_CREDENTIALS_JSON_PATH")
if google_credentials_path and os.path.exists(google_credentials_path):
    with open(google_credentials_path, 'r') as f:
        credentials_info = json.load(f)
    GS_CREDENTIALS = service_account.Credentials.from_service_account_info(
        credentials_info)
else:
    google_credentials_json = os.getenv("GOOGLE_CREDENTIALS_JSON")
    if (google_credentials_json):
        credentials_info = json.loads(google_credentials_json)
        GS_CREDENTIALS = service_account.Credentials.from_service_account_info(
            credentials_info)

    else:
        raise Exception(
            "Google Cloud credentials path is not set in the environment.")

STORAGES = {
    # FOR MEDIA FILES
    "default": {
        "BACKEND": "storages.backends.gcloud.GoogleCloudStorage",
        "OPTIONS": {
            "project_id": os.getenv("G_CLOUD_PROJECT_ID"),
            "bucket_name": os.getenv("G_CLOUD_BUCEKT_NAME_MEDIA"),
            "file_overwrite": False,
            "credentials": GS_CREDENTIALS,
            "expiration": timedelta(seconds=120)
        },
    },
    # FOR STATIC FILES
    "staticfiles": {
        "BACKEND": "storages.backends.gcloud.GoogleCloudStorage",
        "OPTIONS": {
            "project_id": os.getenv("G_CLOUD_PROJECT_ID"),
            # Use a different bucket for static files
            "bucket_name": os.getenv("G_CLOUD_BUCEKT_NAME_STATIC"),
            "credentials": GS_CREDENTIALS,
        },
    },
}

# Password validation
# https://docs.djangoproject.com/en/5.1/ref/settings/#auth-password-validators

AUTH_PASSWORD_VALIDATORS = [
    {
        'NAME': 'django.contrib.auth.password_validation.UserAttributeSimilarityValidator',
    },
    {
        'NAME': 'django.contrib.auth.password_validation.MinimumLengthValidator',
    },
    {
        'NAME': 'django.contrib.auth.password_validation.CommonPasswordValidator',
    },
    {
        'NAME': 'django.contrib.auth.password_validation.NumericPasswordValidator',
    },
]


# Internationalization
# https://docs.djangoproject.com/en/5.1/topics/i18n/

LANGUAGE_CODE = 'en-us'

TIME_ZONE = 'UTC'

USE_I18N = True

USE_TZ = True


# Static files (CSS, JavaScript, Images)
# https://docs.djangoproject.com/en/5.1/howto/static-files/

STATIC_URL = 'static/'

# Default primary key field type
# https://docs.djangoproject.com/en/5.1/ref/settings/#default-auto-field

DEFAULT_AUTO_FIELD = 'django.db.models.BigAutoField'


STATIC_URL = '/static/'
STATIC_ROOT = BASE_DIR / 'staticfiles'<|MERGE_RESOLUTION|>--- conflicted
+++ resolved
@@ -57,7 +57,6 @@
     'django.contrib.sessions',
     'django.contrib.messages',
     'django.contrib.staticfiles',
-<<<<<<< HEAD
 
     # G-CLOUD
     'storages',
@@ -66,11 +65,6 @@
     'rest_framework',
     'corsheaders',
 
-=======
-    'rest_framework',  # DRF
-    'rest_framework.authtoken',  # Token Authentication
-    'accounts',  # Custom app for user management
->>>>>>> 00cd2fda
 ]
 
 MIDDLEWARE = [
@@ -135,29 +129,6 @@
     DATABASES = {
         'default': dj_database_url.config()
     }
-<<<<<<< HEAD
-=======
-}
-AUTH_USER_MODEL = 'accounts.MarketUser'
-
-
-REST_FRAMEWORK = {
-    'DEFAULT_AUTHENTICATION_CLASSES': [
-        'rest_framework.authentication.TokenAuthentication',
-    ],
-    'DEFAULT_PERMISSION_CLASSES': [
-        'rest_framework.permissions.IsAuthenticated',
-    ],
-    'EXCEPTION_HANDLER': 'rest_framework.views.exception_handler',
-}
-
-EMAIL_BACKEND = 'django.core.mail.backends.smtp.EmailBackend'
-EMAIL_HOST = 'smtp.gmail.com'
-EMAIL_PORT = 587
-EMAIL_USE_TLS = True
-EMAIL_HOST_USER = 'cuko534@gmail.com'
-EMAIL_HOST_PASSWORD = 'uuva bcyw rrrp ycfa'
->>>>>>> 00cd2fda
 
 
 # FIREBASE AUTH
