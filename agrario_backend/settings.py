--- conflicted
+++ resolved
@@ -33,15 +33,11 @@
 
 FRONTEND_URL = os.getenv('FRONTEND_URL')
 BACKEND_URL = os.getenv('BACKEND_URL')
-<<<<<<< HEAD
-STRIPE_SECRET_KEY = os.getenv('STRIPE_SECRET_KEY')
-=======
 
 # Stripe
 STRIPE_SECRET_KEY = os.getenv('STRIPE_SECRET_KEY')
 STRIPE_PUBLISHABLE_KEY = os.getenv('STRIPE_PUBLISHABLE_KEY')
 STRIPE_ENDPOINT_SECRET = os.getenv('STRIPE_ENDPOINT_SECRET')
->>>>>>> cd89b385
 
 ALLOWED_HOSTS = ["127.0.0.1",
                  'agrario-backend-cc0a3b9c6ae6.herokuapp.com', 'localhost']
@@ -88,12 +84,11 @@
     'offers',
     'subscriptions',
     'payments',
-<<<<<<< HEAD
     'reports',
     'messaging',
-=======
+    'reports',
+    'payments',
     'invites',
->>>>>>> cd89b385
 ]
 
 MIDDLEWARE = [
@@ -143,7 +138,7 @@
 # https://docs.djangoproject.com/en/5.1/ref/settings/#databases
 
 
-<<<<<<< HEAD
+
 # Database
 if DEBUG:
     # POSTGRESQL
@@ -161,32 +156,6 @@
     DATABASES = {
         'default': dj_database_url.config()
     }
-=======
-
-# # Database
-if DEBUG:
-    # Use PostgreSQL for development if environment variables are set
-    DATABASES = {
-        'default': {
-            'ENGINE': 'django.contrib.gis.db.backends.postgis',
-            'NAME': os.getenv("DATABASE_NAME", "agrario"),
-            'USER': os.getenv("DATABASE_USER", "postgres"),
-            'PASSWORD': os.getenv("DATABASE_PASSWORD", "1234"),
-            'HOST': os.getenv("DATABASE_HOST", "localhost"),
-            'PORT': os.getenv("DATABASE_PORT", "5432"),
-        }
-    }
-else:
-    # Use dj_database_url for production configuration
-    DATABASES = {
-        'default': dj_database_url.config(default='postgres://postgres:1234@localhost:5432/agrario')
-    }
-
-
-GDAL_LIBRARY_PATH = r"C:\Users\merlin\anaconda3\envs\agrario_env\Library\bin\gdal.dll"
-GEOS_LIBRARY_PATH  = r"C:\Users\merlin\anaconda3\envs\agrario_env\Library\bin\geos_c.dll"
-
->>>>>>> cd89b385
 AUTH_USER_MODEL = 'accounts.MarketUser'
 # Load Firebase credentials
 firebase_credentials_path = os.getenv("FIREBASE_CREDENTIALS_JSON_PATH")
