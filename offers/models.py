--- conflicted
+++ resolved
@@ -5,6 +5,7 @@
 
 from django.conf import settings
 from django.db import models
+
 
 class Landuse(models.Model):
     """
@@ -76,7 +77,8 @@
         created_at: The timestamp when the offer was created.
     """
 
-    parcel = models.ForeignKey(Parcel, on_delete=models.CASCADE, related_name="offers")
+    parcel = models.ForeignKey(
+        Parcel, on_delete=models.CASCADE, related_name="offers")
     price = models.DecimalField(max_digits=10, decimal_places=2)
     bidding_conditions = models.JSONField(null=True, blank=True)
     documents = models.ManyToManyField(
@@ -158,12 +160,5 @@
     created_at = models.DateTimeField(auto_now_add=True)
 
     def __str__(self):
-<<<<<<< HEAD
-        return (
-            f"Report for Parcel ID {self.parcel.id if self.parcel else 'Unknown'}"
-            f"created at {self.created_at}"
-            )
-=======
         parcel_id = self.parcel.id if self.parcel else "Unknown"
-        return f"Report for Parcel ID {parcel_id} created at {self.created_at}"
->>>>>>> 475685f1
+        return f"Report for Parcel ID {parcel_id} created at {self.created_at}"