"""Serializers for the Offers application.

Defines serializers for Landuse, Parcel, AreaOffer, and related models.
"""

from rest_framework import serializers

from .models import (
    AreaOffer,
    AreaOfferAdministration,
    AreaOfferConfirmation,
    AreaOfferDocuments,
    Landuse,
    Parcel,
)
from reports.models import Report
import logging
from django.contrib.gis.geos import GEOSGeometry
<<<<<<< HEAD
from rest_framework_gis.serializers import GeoFeatureModelSerializer
=======
from django.contrib.gis.gdal import SpatialReference, CoordTransform
>>>>>>> 617cf8ab

logging.basicConfig(
    level=logging.DEBUG,  # Adjust level as needed (DEBUG, INFO, WARNING, ERROR, CRITICAL)
    format='%(asctime)s - %(levelname)s - %(message)s',  # Format for log messages
)

logger=logging.getLogger(__name__)

class ParcelGeoSerializer(GeoFeatureModelSerializer):
    class Meta:
        model = Parcel
        fields = ('id', 'alkis_feature_id', 'state_name', 'district_name',
                  'municipality_name', 'cadastral_area', 'cadastral_parcel', 'zipcode')
        geo_field = 'polygon'


class LanduseSerializer(serializers.ModelSerializer):
    """
    Serializer for the Landuse model.
    """

    class Meta:
        model = Landuse
        fields = "__all__"


class ParcelSerializer(serializers.ModelSerializer):
    """
    Serializer for the Parcel model.
    """

    class Meta:
        model = Parcel
        fields = [
            "id",
            "state_name",
            "district_name",
            "municipality_name",
            "cadastral_area",
            "cadastral_sector",
            "plot_number_main",
            "plot_number_secondary",
            "land_use",
            "area_square_meters",
            "created_by",
            "polygon",
        ]
        read_only_fields = ["created_by", "area_square_meters"]

    def create(self, validated_data):
        polygon_data = validated_data.pop("polygon", None)
        if polygon_data:
<<<<<<< HEAD
            # Ensure polygon data is in GeoJSON format
            polygon_geojson = {
                "type": polygon_data.get("type"),
                "coordinates": polygon_data.get("coordinates")
            }
            validated_data["polygon"] = GEOSGeometry(
                str(polygon_geojson))  # Convert GeoJSON to GEOSGeometry
            # Dynamically calculate area
            validated_data["area_square_meters"] = validated_data["polygon"].area

        return super().create(validated_data)

=======
            try:
                # Log the raw polygon data
                logger.info(f"Raw Polygon Data: {polygon_data}")

                # Convert to GeoJSON and log it
                polygon_geojson = {
                    "type": polygon_data.get("type"),
                    "coordinates": polygon_data.get("coordinates"),
                }
                logger.info(f"Polygon GeoJSON: {polygon_geojson}")

                # Convert GeoJSON to GEOSGeometry (assume input is EPSG:4326)
                polygon = GEOSGeometry(str(polygon_geojson), srid=4326)

                # Transform to an equal-area CRS (e.g., EPSG:3857) for area calculation
                polygon.transform(3857)

                # Calculate area in square meters
                area_square_meters = polygon.area
                logger.info(f"Calculated Area (square meters): {area_square_meters}")

                # Validate the area
                if area_square_meters > 1e6 * 1000:  # 1,000 km²
                    logger.error(f"Area is unrealistically large: {area_square_meters} m²")
                    raise ValueError("The calculated area is too large and likely invalid.")
                elif area_square_meters < 1.0:  # Less than 1 m²
                    logger.error(f"Area is unrealistically small: {area_square_meters} m²")
                    raise ValueError("The calculated area is too small and likely invalid.")

                # Save the polygon and area
                validated_data["polygon"] = polygon
                validated_data["area_square_meters"] = round(area_square_meters, 2)
            except Exception as e:
                logger.error(f"Error processing polygon data: {e}")
                validated_data["area_square_meters"] = 0  # Fallback to zero
        else:
            logger.warning("No polygon data provided.")

        return super().create(validated_data)

    
    def validate_area(self, polygon):
        """
        Validate the calculated area to ensure it is within reasonable limits.
        """
        if polygon.area > 10_000_000:  # Example: 10 million m² or 10 km²
            raise serializers.ValidationError("The area of the polygon is too large.")
        return polygon
>>>>>>> 617cf8ab

class AreaOfferDocumentsSerializer(serializers.ModelSerializer):
    document_url = serializers.SerializerMethodField()

    class Meta:
        model = AreaOfferDocuments
        fields = ["id", "offer", "uploaded_at", "document_url"]
        read_only_fields = ["uploaded_at"]

<<<<<<< HEAD

class AreaOfferSerializer(serializers.ModelSerializer):
    status_display = serializers.CharField(
        source="get_status_display", read_only=True)
    utilization_display = serializers.CharField(
        source="get_utilization_display", read_only=True)
=======
    def get_document_url(self, obj):
        request = self.context.get('request')
        if obj.document and hasattr(obj.document, 'url'):
            return request.build_absolute_uri(obj.document.url)
        return None

    
class AreaOfferSerializer(serializers.ModelSerializer):
    status_display = serializers.CharField(source="get_status_display", read_only=True)
    utilization_display = serializers.CharField(source="get_utilization_display", read_only=True)
    preferred_regionality_display = serializers.CharField(source="get_preferred_regionality_display", read_only=True)
    shareholder_model_display = serializers.CharField(source="get_shareholder_model_display", read_only=True)

>>>>>>> 617cf8ab
    documented_offers = AreaOfferDocumentsSerializer(many=True, read_only=True)

    class Meta:
        model = AreaOffer
        fields = [
            "identifier",
            "offer_number",
            "status",
            "status_display",
            "hide_from_search",
            "available_from",
            "utilization",
            "utilization_display",
            "criteria",
            "preferred_regionality",
            "preferred_regionality_display",
            "shareholder_model",
            "shareholder_model_display",
            "important_remarks",
            "documented_offers"
        ]
        extra_kwargs = {"created_by": {"read_only": True}}

<<<<<<< HEAD
    def validate_offer_number(self, value):
        if value <= 0:
            raise serializers.ValidationError(
                "Offer number must be a positive integer.")
        return value

    def get_status(self, obj):
        return "Marketing Active" if obj.is_active else "Marketing in Preparation"

    def validate_criteria_text_fields(self, value):
=======
    def create(self, validated_data):
        request = self.context.get('request')
        user = request.user if request else None
        return AreaOffer.objects.create(created_by=user, **validated_data)

    def validate_criteria(self, value):
>>>>>>> 617cf8ab
        if not isinstance(value, dict):
            raise serializers.ValidationError("Criteria must be a dictionary.")
        return value

<<<<<<< HEAD
    def validate_dropdown_selections(self, value):
        if not isinstance(value, dict):
            raise serializers.ValidationError(
                "Dropdown selections must be a dictionary.")
        return value
=======
>>>>>>> 617cf8ab


class AreaOfferConfirmationSerializer(serializers.ModelSerializer):
    """
    Serializer for the AreaOfferConfirmation model.
    """

    class Meta:
        model = AreaOfferConfirmation
        fields = "__all__"


class AreaOfferAdministrationSerializer(serializers.ModelSerializer):
    """
    Serializer for the AreaOfferAdministration model.
    """

    class Meta:
        model = AreaOfferAdministration
        fields = "__all__"


class AuctionPlacementSerializer(serializers.ModelSerializer):
    class Meta:
        model = AreaOffer
        fields = [
            "id",
            "parcel",
            "price",
            "bidding_conditions",
            "documents",
            "is_active",
            "additional_criteria",  # Include dynamic criteria
        ]
        read_only_fields = ["id", "is_active", "created_at"]

    def validate_additional_criteria(self, value):
        # Add custom validation for additional criteria
        required_keys = ["availability_date",
                         "participation_form"]  # Example required keys
        for key in required_keys:
            if key not in value:
                raise serializers.ValidationError(
                    f"Missing required criteria: {key}")
        return value

    def validate_price(self, value):
        """
        Ensure that the price is a positive value.
        """
        if value <= 0:
            raise serializers.ValidationError(
                {"error": "Price must be a positive value."})
        return value

    def validate_parcel(self, value):
        request_user = self.context["request"].user
        if value.created_by != request_user:
            logger.warning(
                "Parcel validation failed: User %s does not own Parcel %s", request_user.id, value.id)
            raise serializers.ValidationError(
                "You can only create offers for parcels you own.")
        return value

    def validate_documents(self, value):
        """
        Ensure that the documents belong to the current user.
        """
        request_user = self.context["request"].user
        for document in value:
            if document.created_by != request_user:
                raise serializers.ValidationError(
                    {"error": "You can only attach documents that you own."}
                )
        return value<|MERGE_RESOLUTION|>--- conflicted
+++ resolved
@@ -16,18 +16,18 @@
 from reports.models import Report
 import logging
 from django.contrib.gis.geos import GEOSGeometry
-<<<<<<< HEAD
+from django.contrib.gis.gdal import SpatialReference, CoordTransform
 from rest_framework_gis.serializers import GeoFeatureModelSerializer
-=======
-from django.contrib.gis.gdal import SpatialReference, CoordTransform
->>>>>>> 617cf8ab
 
 logging.basicConfig(
-    level=logging.DEBUG,  # Adjust level as needed (DEBUG, INFO, WARNING, ERROR, CRITICAL)
-    format='%(asctime)s - %(levelname)s - %(message)s',  # Format for log messages
+    # Adjust level as needed (DEBUG, INFO, WARNING, ERROR, CRITICAL)
+    level=logging.DEBUG,
+    # Format for log messages
+    format='%(asctime)s - %(levelname)s - %(message)s',
 )
 
-logger=logging.getLogger(__name__)
+logger = logging.getLogger(__name__)
+
 
 class ParcelGeoSerializer(GeoFeatureModelSerializer):
     class Meta:
@@ -73,20 +73,6 @@
     def create(self, validated_data):
         polygon_data = validated_data.pop("polygon", None)
         if polygon_data:
-<<<<<<< HEAD
-            # Ensure polygon data is in GeoJSON format
-            polygon_geojson = {
-                "type": polygon_data.get("type"),
-                "coordinates": polygon_data.get("coordinates")
-            }
-            validated_data["polygon"] = GEOSGeometry(
-                str(polygon_geojson))  # Convert GeoJSON to GEOSGeometry
-            # Dynamically calculate area
-            validated_data["area_square_meters"] = validated_data["polygon"].area
-
-        return super().create(validated_data)
-
-=======
             try:
                 # Log the raw polygon data
                 logger.info(f"Raw Polygon Data: {polygon_data}")
@@ -106,19 +92,25 @@
 
                 # Calculate area in square meters
                 area_square_meters = polygon.area
-                logger.info(f"Calculated Area (square meters): {area_square_meters}")
+                logger.info(f"Calculated Area (square meters): {
+                            area_square_meters}")
 
                 # Validate the area
                 if area_square_meters > 1e6 * 1000:  # 1,000 km²
-                    logger.error(f"Area is unrealistically large: {area_square_meters} m²")
-                    raise ValueError("The calculated area is too large and likely invalid.")
+                    logger.error(f"Area is unrealistically large: {
+                                 area_square_meters} m²")
+                    raise ValueError(
+                        "The calculated area is too large and likely invalid.")
                 elif area_square_meters < 1.0:  # Less than 1 m²
-                    logger.error(f"Area is unrealistically small: {area_square_meters} m²")
-                    raise ValueError("The calculated area is too small and likely invalid.")
+                    logger.error(f"Area is unrealistically small: {
+                                 area_square_meters} m²")
+                    raise ValueError(
+                        "The calculated area is too small and likely invalid.")
 
                 # Save the polygon and area
                 validated_data["polygon"] = polygon
-                validated_data["area_square_meters"] = round(area_square_meters, 2)
+                validated_data["area_square_meters"] = round(
+                    area_square_meters, 2)
             except Exception as e:
                 logger.error(f"Error processing polygon data: {e}")
                 validated_data["area_square_meters"] = 0  # Fallback to zero
@@ -127,15 +119,15 @@
 
         return super().create(validated_data)
 
-    
     def validate_area(self, polygon):
         """
         Validate the calculated area to ensure it is within reasonable limits.
         """
         if polygon.area > 10_000_000:  # Example: 10 million m² or 10 km²
-            raise serializers.ValidationError("The area of the polygon is too large.")
+            raise serializers.ValidationError(
+                "The area of the polygon is too large.")
         return polygon
->>>>>>> 617cf8ab
+
 
 class AreaOfferDocumentsSerializer(serializers.ModelSerializer):
     document_url = serializers.SerializerMethodField()
@@ -145,28 +137,23 @@
         fields = ["id", "offer", "uploaded_at", "document_url"]
         read_only_fields = ["uploaded_at"]
 
-<<<<<<< HEAD
+    def get_document_url(self, obj):
+        request = self.context.get('request')
+        if obj.document and hasattr(obj.document, 'url'):
+            return request.build_absolute_uri(obj.document.url)
+        return None
+
 
 class AreaOfferSerializer(serializers.ModelSerializer):
     status_display = serializers.CharField(
         source="get_status_display", read_only=True)
     utilization_display = serializers.CharField(
         source="get_utilization_display", read_only=True)
-=======
-    def get_document_url(self, obj):
-        request = self.context.get('request')
-        if obj.document and hasattr(obj.document, 'url'):
-            return request.build_absolute_uri(obj.document.url)
-        return None
-
-    
-class AreaOfferSerializer(serializers.ModelSerializer):
-    status_display = serializers.CharField(source="get_status_display", read_only=True)
-    utilization_display = serializers.CharField(source="get_utilization_display", read_only=True)
-    preferred_regionality_display = serializers.CharField(source="get_preferred_regionality_display", read_only=True)
-    shareholder_model_display = serializers.CharField(source="get_shareholder_model_display", read_only=True)
-
->>>>>>> 617cf8ab
+    preferred_regionality_display = serializers.CharField(
+        source="get_preferred_regionality_display", read_only=True)
+    shareholder_model_display = serializers.CharField(
+        source="get_shareholder_model_display", read_only=True)
+
     documented_offers = AreaOfferDocumentsSerializer(many=True, read_only=True)
 
     class Meta:
@@ -190,37 +177,15 @@
         ]
         extra_kwargs = {"created_by": {"read_only": True}}
 
-<<<<<<< HEAD
-    def validate_offer_number(self, value):
-        if value <= 0:
-            raise serializers.ValidationError(
-                "Offer number must be a positive integer.")
-        return value
-
-    def get_status(self, obj):
-        return "Marketing Active" if obj.is_active else "Marketing in Preparation"
-
-    def validate_criteria_text_fields(self, value):
-=======
     def create(self, validated_data):
         request = self.context.get('request')
         user = request.user if request else None
         return AreaOffer.objects.create(created_by=user, **validated_data)
 
     def validate_criteria(self, value):
->>>>>>> 617cf8ab
         if not isinstance(value, dict):
             raise serializers.ValidationError("Criteria must be a dictionary.")
         return value
-
-<<<<<<< HEAD
-    def validate_dropdown_selections(self, value):
-        if not isinstance(value, dict):
-            raise serializers.ValidationError(
-                "Dropdown selections must be a dictionary.")
-        return value
-=======
->>>>>>> 617cf8ab
 
 
 class AreaOfferConfirmationSerializer(serializers.ModelSerializer):
