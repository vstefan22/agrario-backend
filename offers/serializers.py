--- conflicted
+++ resolved
@@ -77,6 +77,7 @@
             "municipality_name",
             "cadastral_area",
             "cadastral_parcel",
+
             "plot_number_main",
             "plot_number_secondary",
             "land_use",
@@ -96,7 +97,6 @@
             return obj.polygon.geojson  # or obj.polygon.wkt
         return None
 
-<<<<<<< HEAD
     def validate_polygon(self, value):
         """
         Custom validation for the polygon field.
@@ -130,12 +130,6 @@
             logger.error(f"Error validating polygon: {e}")
             raise serializers.ValidationError("Invalid polygon data provided.")
 
-    def create(self, validated_data):
-        """
-        Create a Parcel instance with validated polygon data.
-        """
-        logger.info(f"Creating Parcel with data: {validated_data}")
-=======
     def create(self, validated_data):
         """
         Build the real 'polygon' from `polygon_coords` if provided.
@@ -182,7 +176,6 @@
                 })
 
         # If not provided, do nothing; polygon remains None
->>>>>>> 09460f35
         return super().create(validated_data)
 
     def update(self, instance, validated_data):
