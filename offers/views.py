--- conflicted
+++ resolved
@@ -9,19 +9,10 @@
 from django.contrib.gis.db.models.functions import Transform
 from rest_framework import status, viewsets
 from rest_framework.decorators import action
-<<<<<<< HEAD
-from rest_framework.permissions import BasePermission, IsAuthenticated, AllowAny
-from rest_framework.response import Response
-from rest_framework.parsers import MultiPartParser
-from rest_framework.views import APIView
-from rest_framework_gis.pagination import GeoJsonPagination
-
-=======
 from rest_framework.permissions import BasePermission, IsAuthenticated
 from rest_framework.exceptions import PermissionDenied
 from rest_framework.response import Response
 from rest_framework.parsers import MultiPartParser, FormParser, JSONParser
->>>>>>> 617cf8ab
 from accounts.models import MarketUser
 from payments.models import PaymentTransaction
 from reports.models import Report
@@ -43,7 +34,6 @@
 )
 from accounts.firebase_auth import verify_firebase_token
 
-<<<<<<< HEAD
 from django.contrib.gis.db.models.functions import Transform
 from rest_framework.mixins import ListModelMixin
 
@@ -71,10 +61,30 @@
 
 # Parcel.objects.all().delete()
 
-=======
+
+# for p in Parcel.objects.all():
+#     geom = p.polygon
+#     geom.srid = 25832
+#     geom.transform(4326)
+#     p.polygon = geom
+#     p.save()
+
+
+class ParcelGeoViewSet(viewsets.ModelViewSet):
+    serializer_class = ParcelGeoSerializer
+
+    def get_queryset(self):
+        return Parcel.objects.annotate(
+            # working if SRID is correct
+            polygon_4326=Transform('polygon', 4326)
+        )
+
+
+# Parcel.objects.all().delete()
+
 # Configure logger
 logger = logging.getLogger(__name__)
->>>>>>> 617cf8ab
+
 
 class FirebaseIsAuthenticated(BasePermission):
     """
@@ -119,14 +129,14 @@
     permission_classes = [FirebaseIsAuthenticated]
     basket = {}
 
-    
     def perform_create(self, serializer):
         """
         Override the default create behavior to fetch `MarketUser` dynamically using Firebase UID.
         """
         auth_header = self.request.headers.get("Authorization")
         if not auth_header or not auth_header.startswith("Bearer "):
-            raise PermissionDenied("Authentication token is missing or invalid.")
+            raise PermissionDenied(
+                "Authentication token is missing or invalid.")
 
         token = auth_header.split("Bearer ")[1]
 
@@ -143,11 +153,11 @@
         try:
             market_user = MarketUser.objects.get(email=email)
         except MarketUser.DoesNotExist:
-            raise PermissionDenied("User associated with this Firebase UID not found.")
+            raise PermissionDenied(
+                "User associated with this Firebase UID not found.")
 
         # Save the Parcel instance with the `created_by` field set
         serializer.save(created_by=market_user)
-
 
     @action(detail=True, methods=["get"], permission_classes=[FirebaseIsAuthenticated])
     def details(self, request, pk=None):
@@ -179,14 +189,10 @@
             "calculated_value": parcel.area_square_meters * 1.2,  # Example calculation
         }
 
-<<<<<<< HEAD
+        # Save the report
         report = Report.objects.create(
             parcel=parcel, calculation_result=result)
-=======
-        # Save the report
-        report = Report.objects.create(parcel=parcel, calculation_result=result)
-
->>>>>>> 617cf8ab
+
         return Response(
             {
                 "message": "Calculation completed and saved successfully.",
@@ -297,17 +303,11 @@
                 {"error": "The specified parcel does not exist."},
                 status=status.HTTP_404_NOT_FOUND,
             )
-<<<<<<< HEAD
-
-=======
-        
-
 
     def initialize_basket(request):
         if "basket" not in request.session:
             request.session["basket"] = []
-        
->>>>>>> 617cf8ab
+
     @action(detail=True, methods=["post"], permission_classes=[FirebaseIsAuthenticated])
     def add_to_basket(self, request, pk=None):
         """
@@ -317,20 +317,6 @@
             # Ensure the parcel exists
             parcel = self.get_object()
 
-<<<<<<< HEAD
-            # Ensure the user is authenticated and retrieve their email
-            user_email = getattr(request, "user_email", None)
-            if not user_email:
-                return Response({"error": "User email not found. Authentication is required."}, status=status.HTTP_401_UNAUTHORIZED)
-
-            # Initialize the basket if it does not exist for the user
-            if user_email not in self.basket:
-                self.basket[user_email] = []
-
-            # Add the parcel to the basket if not already present
-            if parcel.id not in self.basket[user_email]:
-                self.basket[user_email].append(parcel.id)
-=======
             # Initialize the basket in the session if it doesn't exist
             if "basket" not in request.session:
                 request.session["basket"] = []
@@ -339,21 +325,14 @@
             if parcel.id not in request.session["basket"]:
                 request.session["basket"].append(parcel.id)
                 request.session.modified = True  # Mark the session as modified
->>>>>>> 617cf8ab
                 return Response({"message": "Parcel added to basket."}, status=status.HTTP_200_OK)
             else:
                 return Response({"message": "Parcel is already in the basket."}, status=status.HTTP_400_BAD_REQUEST)
         except Parcel.DoesNotExist:
             return Response({"error": "Parcel not found."}, status=status.HTTP_404_NOT_FOUND)
         except Exception as e:
-<<<<<<< HEAD
-            # Generic error handling for unexpected exceptions
-            return Response({"error": f"An unexpected error occurred: {str(e)}"}, status=status.HTTP_500_INTERNAL_SERVER_ERROR)
-
-=======
             return Response({"error": str(e)}, status=status.HTTP_500_INTERNAL_SERVER_ERROR)
-        
->>>>>>> 617cf8ab
+
     @action(detail=True, methods=["post"], permission_classes=[FirebaseIsAuthenticated])
     def remove_from_basket(self, request, pk=None):
         """
@@ -389,17 +368,12 @@
 
         # Calculate totals
         total_area = sum(parcel.area_square_meters for parcel in parcels)
-<<<<<<< HEAD
         total_cost = sum(Decimal(parcel.area_square_meters) * Decimal(10)
-                         for parcel in parcels)  # Ensure total_cost is Decimal
-        tax = total_cost * Decimal("0.2")  # Use Decimal for tax rate
-=======
-        total_cost = sum(Decimal(parcel.area_square_meters) * Decimal(10) for parcel in parcels)  # Dynamic pricing
+                         for parcel in parcels)  # Dynamic pricing
         tax = total_cost * Decimal("0.2")  # Tax calculation
         final_total = total_cost + tax
 
         # Prepare summary
->>>>>>> 617cf8ab
         summary = {
             "total_parcels": len(parcels),
             "total_area": total_area,
@@ -409,7 +383,8 @@
         }
 
         # Include parcel details in the response
-        parcel_data = [{"id": parcel.id, "state_name": parcel.state_name, "area": parcel.area_square_meters} for parcel in parcels]
+        parcel_data = [{"id": parcel.id, "state_name": parcel.state_name,
+                        "area": parcel.area_square_meters} for parcel in parcels]
 
         return Response({"basket": summary, "parcels": parcel_data}, status=status.HTTP_200_OK)
 
@@ -448,10 +423,7 @@
             },
             status=status.HTTP_200_OK,
         )
-<<<<<<< HEAD
-
-=======
-    
+
     @action(detail=False, methods=["get"], permission_classes=[FirebaseIsAuthenticated])
     def order_confirmation(self, request):
         """
@@ -460,18 +432,22 @@
         user = request.user
 
         # Get the latest successful transaction for the user
-        transaction = PaymentTransaction.objects.filter(user=user, status="success").order_by("-created_at").first()
+        transaction = PaymentTransaction.objects.filter(
+            user=user, status="success").order_by("-created_at").first()
 
         if not transaction:
             return Response({"error": "No successful transactions found."}, status=status.HTTP_404_NOT_FOUND)
 
         # Get parcels associated with the transaction
-        parcel_ids = transaction.stripe_payment_intent.metadata.get("parcel_ids", "").split(",")  # Adjust if metadata is structured differently
+        parcel_ids = transaction.stripe_payment_intent.metadata.get(
+            # Adjust if metadata is structured differently
+            "parcel_ids", "").split(",")
         parcels = Parcel.objects.filter(id__in=parcel_ids)
 
         # Prepare response data
         parcel_data = [
-            {"id": parcel.id, "state_name": parcel.state_name, "area_square_meters": parcel.area_square_meters}
+            {"id": parcel.id, "state_name": parcel.state_name,
+                "area_square_meters": parcel.area_square_meters}
             for parcel in parcels
         ]
 
@@ -486,8 +462,7 @@
         }
 
         return Response(response_data, status=status.HTTP_200_OK)
-    
->>>>>>> 617cf8ab
+
     @action(detail=True, methods=["post"], permission_classes=[FirebaseIsAuthenticated])
     def analyze_polygon(self, request, pk=None):
         """
@@ -609,48 +584,10 @@
 
     parser_classes = [MultiPartParser, FormParser, JSONParser]
 
-<<<<<<< HEAD
-    def retrieve(self, request, *args, **kwargs):
-        """
-        Retrieve the details of an area offer.
-        """
-        offer = self.get_object()
-        serializer = self.get_serializer(offer)
-        return Response(serializer.data, status=status.HTTP_200_OK)
-
-    @action(detail=True, methods=["patch"])
-    def update_criteria(self, request, pk=None):
-        """
-        Update criteria such as title, description, or utilization.
-        """
-        offer = self.get_object()
-        if offer.created_by != request.user:
-            return Response(
-                {"error": "You are not allowed to update this offer."},
-                status=status.HTTP_403_FORBIDDEN,
-            )
-        serializer = self.get_serializer(
-            offer, data=request.data, partial=True)
-        if serializer.is_valid():
-            serializer.save()
-            return Response(serializer.data, status=status.HTTP_200_OK)
-        return Response(serializer.errors, status=status.HTTP_400_BAD_REQUEST)
-
-    @action(detail=True, methods=["post"], parser_classes=[MultiPartParser])
-    def upload_document(self, request, pk=None):
-        """
-        Upload a document for the specified AreaOffer.
-        """
-        try:
-            offer = self.get_object()
-        except AreaOffer.DoesNotExist:
-            return Response({"error": "AreaOffer not found."}, status=status.HTTP_404_NOT_FOUND)
-=======
     def perform_create(self, serializer):
         offer = serializer.save()
         self._handle_uploaded_files(offer)
         offer.refresh_from_db()
->>>>>>> 617cf8ab
 
     def perform_update(self, serializer):
         offer = serializer.save()
@@ -658,15 +595,11 @@
 
         offer.refresh_from_db()
 
-<<<<<<< HEAD
-        return Response({"message": "Document uploaded successfully."}, status=status.HTTP_201_CREATED)
-
-=======
->>>>>>> 617cf8ab
     @action(detail=True, methods=["post"], permission_classes=[IsAuthenticated])
     def prepare_offer(self, request, pk=None):
         offer = self.get_object()
-        serializer = self.get_serializer(offer, data=request.data, partial=True)
+        serializer = self.get_serializer(
+            offer, data=request.data, partial=True)
         if serializer.is_valid():
             offer = serializer.save()
             self._handle_uploaded_files(offer)
@@ -683,23 +616,12 @@
             )
         offer.status = AreaOffer.OfferStatus.INACTIVE
         offer.save()
-<<<<<<< HEAD
-        return Response(
-            {"message": "Offer deactivated successfully."},
-            status=status.HTTP_200_OK,
-        )
-=======
         return Response({"message": "Offer deactivated successfully."}, status=status.HTTP_200_OK)
->>>>>>> 617cf8ab
 
     def get_queryset(self):
         queryset = super().get_queryset()
         user_email = self.request.user_email
         if user_email:
-<<<<<<< HEAD
-            # Limit to user's offers
-=======
->>>>>>> 617cf8ab
             queryset = queryset.filter(created_by__email=user_email)
         return queryset
 
@@ -713,16 +635,14 @@
             return self.get_paginated_response(serializer.data)
         serializer = self.get_serializer(queryset, many=True)
         return Response(serializer.data, status=status.HTTP_200_OK)
-<<<<<<< HEAD
-=======
 
     def _handle_uploaded_files(self, offer):
->>>>>>> 617cf8ab
 
         files = self.request.FILES.getlist('documents')
         for file in files:
             AreaOfferDocuments.objects.create(offer=offer, document=file)
 
+
 class AreaOfferDocumentsViewSet(viewsets.ModelViewSet):
     """
     ViewSet for managing AreaOfferDocuments instances.
