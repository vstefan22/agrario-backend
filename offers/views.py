--- conflicted
+++ resolved
@@ -617,36 +617,6 @@
                     detail=f"Parcel with ID {parcel_id} does not exist."
                 )
 
-<<<<<<< HEAD
-    # def perform_create(self, serializer):
-    #     """
-    #     Handle parcel associations and dynamically set the created_by field.
-    #     """
-    #     # Save the AreaOffer with the created_by field dynamically set
-    #     area_offer = serializer.save(created_by=self.request.user)
-
-    #     # Associate parcels if parcel_ids are provided
-    #     parcel_ids = self.request.data.get("parcel_ids", [])
-    #     print("parcel_ids         ======>       ", parcel_ids)
-    #     if parcel_ids:
-    #         parcels = Parcel.objects.filter(
-    #             id__in=parcel_ids, appear_in_offer__isnull=True)
-    #         print("parcels", parcels)
-    #         for parcel in parcels:
-    #             print("for parcel in parcels: ", parcel)
-    #             parcel.appear_in_offer = area_offer
-    #             print("parcel", parcel)
-    #             print("appear_in_offer", parcel.appear_in_offer)
-    #             parcel.save()  # Save each parcel explicitly to update the relationship
-
-    #     # Refresh the instance to include updated reverse relationships
-    #     area_offer = AreaOffer.objects.prefetch_related(
-    #         "parcels").get(pk=area_offer.pk)
-    #     print("area_offer", area_offer)
-
-    #     # Handle uploaded documents
-    #     self._handle_uploaded_files(area_offer)
-=======
         area_offer = serializer.save(created_by=self.request.user)
 
         if parcel_ids:
@@ -660,7 +630,6 @@
             print("area_offer", area_offer)
 
             self._handle_uploaded_files(area_offer)
->>>>>>> 4ab6d202
 
     def get_queryset(self):
         """
