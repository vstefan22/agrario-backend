"""Serializers for the Marketplace application.

Defines serializers for users, landowners, project developers, and dashboards.
"""

from django.contrib.auth.password_validation import validate_password
from django.contrib.auth.tokens import default_token_generator
from django.core.mail import send_mail
from django.urls import reverse
from django.utils.encoding import force_bytes
from django.utils.http import urlsafe_base64_encode
from django.utils.translation import gettext_lazy as _
from rest_framework import serializers
from rest_framework.response import Response
from rest_framework import status
from offers.models import AreaOffer, Parcel
from offers.serializers import AreaOfferSerializer, ParcelSerializer

from .models import Landowner, MarketUser, ProjectDeveloper
from .models import Landowner, MarketUser, ProjectDeveloper


class UserSerializer(serializers.ModelSerializer):
    """
    Serializer for the MarketUser model.

    Handles user creation, updates, and password validation.
    """

    password = serializers.CharField(
        write_only=True, required=True, validators=[validate_password]
    )
    confirm_password = serializers.CharField(write_only=True, required=True)

    class Meta:
        model = MarketUser
        fields = [
            "id",
            "firstname",
            "lastname",
            "email",
            "phone_number",
            "address",
            "role",
            "is_email_confirmed",
            "password",
            "confirm_password",
            "company_name",
            "company_website",
            "city",
            "zipcode",
            "profile_picture"
        ]
        read_only_fields = ["id", "is_email_confirmed", "role"]

    def validate(self, attrs):
        """
        Validate that passwords match.
        """
        if attrs.get("password") != attrs.get("confirm_password"):
            raise serializers.ValidationError(
                {"error": "Passwords must match."})
        return attrs

    def create(self, request, *args, **kwargs):
        """
        Create a new user and enforce validation for mandatory fields.
        """
        serializer = self.get_serializer(data=request.data)
        serializer.is_valid(raise_exception=True)
        user = serializer.save()
        serializer.send_confirmation_email(user)
        return Response(
            {"message": "User registered successfully."},
            status=status.HTTP_201_CREATED,
        )

    def update(self, instance, validated_data):
        """
        Update an existing MarketUser instance.
        """
        validated_data.pop("password", None)
        validated_data.pop("confirm_password", None)
        for attr, value in validated_data.items():
            setattr(instance, attr, value)
        instance.save()
        return instance


class UserRegistrationSerializer(serializers.ModelSerializer):
    """
    Serializer for user registration with mandatory field validation.
    """
    confirm_password = serializers.CharField(write_only=True, required=True)  # Explicitly declare it here
    invite_code = serializers.CharField(write_only=True, required=False)
    role = serializers.ChoiceField(choices=MarketUser.ROLE_CHOICES)

    class Meta:
        model = MarketUser
        fields = [
            "firstname",
            "lastname",
            "email",
            "password",
            "confirm_password",
            "invite_code",
            "role",
            "phone_number",
            "address",
            "company_name",
            "company_website",
            "profile_picture",
            "zipcode",
            "city",
<<<<<<< HEAD
=======
            "street_housenumber",
            "privacy_accepted",
            "terms_accepted",
>>>>>>> cd89b385
        ]
        extra_kwargs = {
            "email": {"required": True},
            "password": {"write_only": True, "required": True},
        }

    def validate(self, attrs):
        """
        Validate that mandatory fields are filled.
        """
        # Validate password confirmation
        if attrs["password"] != self.initial_data.get("confirm_password"):
            raise serializers.ValidationError({"password": "Passwords do not match."})

        mandatory_fields = ["email", "password", "role"]
        if attrs.get("role") == "landowner":
            mandatory_fields.extend(
                ["phone_number", "address", "zipcode", "city"])
        elif attrs.get("role") == "developer":
            mandatory_fields.extend(["company_name", "company_website"])

        for field in mandatory_fields:
            if not attrs.get(field):
                raise serializers.ValidationError(
                    {"error": f"{field} is required."})

        # Validate password strength
        if len(attrs["password"]) < 6:
            raise serializers.ValidationError(
                {"error": "Password must be at least 6 characters long."})

        return attrs

    def create(self, validated_data):
        """
        Create a new MarketUser during registration.
        """
        validated_data.pop("invite_code", None)
        validated_data.pop("invite_code", None)
        role = validated_data.pop("role", "landowner")
        user = MarketUser.objects.create_user(
            email=validated_data["email"],
            firstname=validated_data["firstname"],
            lastname=validated_data["lastname"],
            password=validated_data["password"],
            role=role,
            phone_number=validated_data.get("phone_number"),
            address=validated_data.get("address"),
            company_name=validated_data.get("company_name"),
            company_website=validated_data.get("company_website"),
            profile_picture=validated_data.get("profile_picture"),
            zipcode=validated_data.get("zipcode"),
            city=validated_data.get("city"),
        )
        return user

    def send_confirmation_email(self, user):
        """
        Generate and send an email confirmation link to the user.
        """
        from django.conf import settings
        from django.urls import reverse

        token = default_token_generator.make_token(user)
        uid = urlsafe_base64_encode(force_bytes(user.pk))
        confirmation_link = f"{settings.BACKEND_URL}{reverse('confirm-email', kwargs={'uidb64': uid, 'token': token})}"

        send_mail(
            subject="Confirm Your Email Address",
            message=f"Hi {user.firstname},\n\nClick the link below to confirm your email:\n{confirmation_link}",
            from_email=settings.EMAIL_HOST_USER,
            recipient_list=[user.email],
        )


class LoginSerializer(serializers.Serializer):
    """
    Serializer for user login.

    Validates email and password credentials.
    """

    email = serializers.EmailField()
    password = serializers.CharField(write_only=True)

    def validate(self, attrs):
        """
        Validate user credentials.
        """
        email = attrs.get("email")
        password = attrs.get("password")

        try:
            user = MarketUser.objects.get(email=email)
        except MarketUser.DoesNotExist as exc:
            raise serializers.ValidationError(
                {"error": "Invalid email or password."}) from exc

        if not user.check_password(password):
            raise serializers.ValidationError(
                {"error": "Invalid email or password."})

        if not user.is_email_confirmed:
            raise serializers.ValidationError(
                {"error": "Please confirm your email before logging in."}
            )

        attrs["user"] = user
        return attrs

    def create(self, _validated_data):
        pass

    def update(self, _instance, _validated_data):
        pass


class LandownerDashboardSerializer(serializers.ModelSerializer):
    """
    Serializer for Landowner dashboard data.

    Provides details about parcels and offers related to the landowner.
    """

    parcels = serializers.SerializerMethodField()
    offers = serializers.SerializerMethodField()

    class Meta:
        model = Landowner
        fields = ["id", "username", "email", "parcels", "offers"]

    def get_parcels(self, obj):
        """
        Retrieve parcels created by the landowner.
        """
        parcels = Parcel.objects.filter(created_by=obj)
        return ParcelSerializer(parcels, many=True).data

    def get_offers(self, obj):
        """
        Retrieve area offers created by the landowner.
        """
        offers = AreaOffer.objects.filter(created_by=obj)
        return AreaOfferSerializer(offers, many=True).data


class LandownerProfileSerializer(serializers.ModelSerializer):
    """
    Serializer for Landowner-specific profile details.
    """
    class Meta:
        model = Landowner
        fields = [
            "id",
            "firstname",
            "lastname",
            "email",
            "phone_number",
            "address",
            "role",
            "is_email_confirmed",
            "password",
            "company_name",
            "company_website",
            "city",
            "zipcode",
            "profile_picture",
            "position"
        ]
        read_only_fields = ["id", "email", "is_email_confirmed"]


class DeveloperProfileSerializer(serializers.ModelSerializer):
    """
    Serializer for ProjectDeveloper-specific profile details.
    """
    class Meta:
        model = ProjectDeveloper
        fields = [
            "id",
            "profile_picture",
            "firstname",
            "lastname",
            "email",
            "phone_number",
            "address",
            "zipcode",
            "city",
            "company_name",  # Developer-specific attribute
            "company_website",  # Developer-specific attribute
            "is_email_confirmed",
        ]
        read_only_fields = ["id", "email", "is_email_confirmed"]


class DeveloperDashboardSerializer(serializers.ModelSerializer):
    """
    Serializer for Project Developer dashboard data.

    Provides details about the developer's watchlist and active auctions.
    """

    watchlist = serializers.SerializerMethodField()
    auctions = serializers.SerializerMethodField()

    class Meta:
        model = ProjectDeveloper
        fields = ["id", "username", "email", "watchlist", "auctions"]

    def get_watchlist(self, obj):
        """
        Retrieve parcels in the developer's watchlist.
        """
        watchlist = obj.projectdeveloperwatchlist_set.all()
        return ParcelSerializer([item.parcel for item in watchlist], many=True).data

    def get_auctions(self, _obj):
        """
        Retrieve active auctions.
        """
        auctions = AreaOffer.objects.filter(status="ACTIVE")
        return AreaOfferSerializer(auctions, many=True).data<|MERGE_RESOLUTION|>--- conflicted
+++ resolved
@@ -112,12 +112,8 @@
             "profile_picture",
             "zipcode",
             "city",
-<<<<<<< HEAD
-=======
-            "street_housenumber",
             "privacy_accepted",
             "terms_accepted",
->>>>>>> cd89b385
         ]
         extra_kwargs = {
             "email": {"required": True},
